# -*- coding: utf-8 -*-

"""Main module."""


def recurse_on(obj):
    return inspect.ismodule(obj) or inspect.isclass(obj)


def is_method(obj):
    return inspect.ismethoddescriptor(obj) or inspect.ismethod(obj)


def is_interesting(obj):

    funcs = [getattr(inspect, method) for method in dir(inspect) if "is" == method[:2]]

    return any([func(obj) for func in funcs])


import inspect

from collections.abc import Callable
import time


def yield_data(obj, stack=None):
    time.sleep(0.01)
<<<<<<< HEAD
    
    print(f"yield_data({obj}, stack={stack})")
    
    try:
        getattr(obj, '__name__')
    except AttributeError:
        return
    
=======

    print(f"yield_data({obj}, stack={stack})")

    try:
        getattr(obj, "__name__")
    except AttributeError:
        return

>>>>>>> d519e966
    if stack is None:
        stack = []
    stack += [obj]

    yield stack

    for (name, attribute) in inspect.getmembers(obj):
<<<<<<< HEAD
        
        if name in ('__class__', '__doc__', '__hash__', 'builtins'):
=======

        if name in ("__class__", "__doc__", "__hash__", "builtins"):
>>>>>>> d519e966
            continue

        if not is_interesting(attribute):
            continue
<<<<<<< HEAD
        
=======

>>>>>>> d519e966
        # Prevent recursing into modules
        # TODO: Generalize this
        if inspect.ismodule(obj) and inspect.ismodule(attribute):
            continue
        if inspect.isclass(obj) and inspect.isclass(attribute):
            continue
        if inspect.isabstract(obj) and inspect.isabstract(attribute):
            continue
        try:
<<<<<<< HEAD
            getattr(attribute, '__name__')
        except AttributeError:
            continue
        

        
        # This prevent recursing to superclasses
        if inspect.isclass(attribute) and attribute in inspect.getmro(attribute):
            continue
        
        
=======
            getattr(attribute, "__name__")
        except AttributeError:
            continue

        # This prevent recursing to superclasses
        if inspect.isclass(attribute) and attribute in inspect.getmro(attribute):
            continue

>>>>>>> d519e966
        if not recurse_on(attribute):
            yield stack + [attribute]
        else:
            yield from yield_data(attribute, stack=stack)


import math
import os
import collections
import builtins
<<<<<<< HEAD
for builtin in dir(builtins):
    if builtin in ('Ellipsis', 'False', 'True', 'None', 
                   'NotImplemented', '__import__', '__build_class__', 'builtins'):
        continue

    
    builtin = getattr(builtins, builtin)
 
        
    for row in yield_data(builtin):
        print(*[c.__name__ for c in row], 
              #row[-1].__doc__,
              sep="->")


if True:
    
    for row in yield_data(inspect):
=======

for builtin in dir(builtins):
    if builtin in (
        "Ellipsis",
        "False",
        "True",
        "None",
        "NotImplemented",
        "__import__",
        "__build_class__",
        "builtins",
    ):
        continue

    builtin = getattr(builtins, builtin)

    for row in yield_data(builtin):
        print(
            *[c.__name__ for c in row],
            # row[-1].__doc__,
            sep="->",
        )


if True:
    import pandas as pd

    for row in yield_data(pd):
>>>>>>> d519e966
        print(*[c for c in row], sep="->")
        print(*[c.__name__ for c in row], sep="->")
        print()<|MERGE_RESOLUTION|>--- conflicted
+++ resolved
@@ -26,16 +26,6 @@
 
 def yield_data(obj, stack=None):
     time.sleep(0.01)
-<<<<<<< HEAD
-    
-    print(f"yield_data({obj}, stack={stack})")
-    
-    try:
-        getattr(obj, '__name__')
-    except AttributeError:
-        return
-    
-=======
 
     print(f"yield_data({obj}, stack={stack})")
 
@@ -44,7 +34,6 @@
     except AttributeError:
         return
 
->>>>>>> d519e966
     if stack is None:
         stack = []
     stack += [obj]
@@ -52,22 +41,13 @@
     yield stack
 
     for (name, attribute) in inspect.getmembers(obj):
-<<<<<<< HEAD
-        
-        if name in ('__class__', '__doc__', '__hash__', 'builtins'):
-=======
 
         if name in ("__class__", "__doc__", "__hash__", "builtins"):
->>>>>>> d519e966
             continue
 
         if not is_interesting(attribute):
             continue
-<<<<<<< HEAD
-        
-=======
 
->>>>>>> d519e966
         # Prevent recursing into modules
         # TODO: Generalize this
         if inspect.ismodule(obj) and inspect.ismodule(attribute):
@@ -77,19 +57,6 @@
         if inspect.isabstract(obj) and inspect.isabstract(attribute):
             continue
         try:
-<<<<<<< HEAD
-            getattr(attribute, '__name__')
-        except AttributeError:
-            continue
-        
-
-        
-        # This prevent recursing to superclasses
-        if inspect.isclass(attribute) and attribute in inspect.getmro(attribute):
-            continue
-        
-        
-=======
             getattr(attribute, "__name__")
         except AttributeError:
             continue
@@ -98,7 +65,6 @@
         if inspect.isclass(attribute) and attribute in inspect.getmro(attribute):
             continue
 
->>>>>>> d519e966
         if not recurse_on(attribute):
             yield stack + [attribute]
         else:
@@ -109,26 +75,6 @@
 import os
 import collections
 import builtins
-<<<<<<< HEAD
-for builtin in dir(builtins):
-    if builtin in ('Ellipsis', 'False', 'True', 'None', 
-                   'NotImplemented', '__import__', '__build_class__', 'builtins'):
-        continue
-
-    
-    builtin = getattr(builtins, builtin)
- 
-        
-    for row in yield_data(builtin):
-        print(*[c.__name__ for c in row], 
-              #row[-1].__doc__,
-              sep="->")
-
-
-if True:
-    
-    for row in yield_data(inspect):
-=======
 
 for builtin in dir(builtins):
     if builtin in (
@@ -157,7 +103,6 @@
     import pandas as pd
 
     for row in yield_data(pd):
->>>>>>> d519e966
         print(*[c for c in row], sep="->")
         print(*[c.__name__ for c in row], sep="->")
         print()