#!/usr/bin/env python3
# -*- coding: utf-8 -*-
"""
Module for the ObjectTraverser class and associated functions.


TODO: Description.
                   +---+                  
      -------------|obj|--------------    
      |            +---+             |    
      |              |               |    
      v              v               v    
+----------+   +----------+   +----------+
|child_obj1|   |child_obj2|   |child_obj3|
+----------+   +----------+   +----------+


"""
import functools
import importlib
import inspect
import itertools
import os
import pkgutil
import sys

from treedoc.utils import PrintMixin

# Defining inspection funcs in global scope speeds up treedoc program by ~20%
_func_names = [func_name for func_name in dir(inspect) if func_name.startswith("is")]
INSPECTION_FUNCS = [getattr(inspect, func_name) for func_name in _func_names]
del _func_names

# =============================================================================
# ------------------------ PART 1/2 OF MODULE - CLASSES -----------------------
# =============================================================================


class ObjectTraverser(PrintMixin):
    """Traverse Python objects, modules and packages recursively."""

    _ignored_names = set(["__class__", "__doc__", "__hash__", "builtins", "__cached__"])

    def __init__(
        self,
        *,
        level=999,
        subpackages=False,
        modules=False,
        private=False,
        dunders=False,
        tests=False,
        stream=sys.stdout,
    ):
        self.level = level
        self.subpackages = subpackages
        self.modules = modules
        self.sort_key = None
        self.private = private
        self.dunders = dunders
        self.tests = tests
        self.stream = stream

    def search(self, obj):
        """DFS search starting at an object and recursing to its children."""
        yield from self._search(obj=obj, stack=None)

    def _p(self, *args):
        """Printing/logging method."""
        return None
        # TODO: set up proper logging
        print(*args, file=self.stream)

    def recurse_to_child_object(self, *, obj, child_obj) -> bool:
        """Given an object and its child, do we recurse down to the child?"""

        # TODO: Optimize this by placing what fails most often first

        self._p(f"obj = {obj.__name__}, child_obj = {child_obj.__name__}")

        # =============================================================================
        #  (1) CASE: Parent is a module, and child is not a module
        # =============================================================================

        if inspect.ismodule(obj) and not inspect.ismodule(child_obj):

            # Prevent `collections.eq` / `collections._eq`
            if inspect.isbuiltin(child_obj):
                if inspect.getmodule(child_obj) != obj:
                    self._p(f"OC: Failed on condition 1.1")
                    return False

            # Not defined in the sub-tree, skip it
            if not is_subpackage(inspect.getmodule(child_obj), obj):

                self._p(f"OC: Failed on condition 1.2")
                return False

            # The object is defined in a different file
            if inspect.getmodule(child_obj) != obj:

                # If the object is not __init__.py,
                # never include anything imported to it
                if not is_package(obj):
                    self._p(f"OC: Failed on condition 1.3")
                    return False

                # At this point the object is __init__.py, and we *might* include
                # a file imported into it (depending on settings below)

                # The object is defined at a lower level
                if is_propersubpackage(inspect.getmodule(child_obj), obj):

                    if self.subpackages:
                        # will find it later, so skip it now
                        self._p(f"OC: Failed on condition 1.4")
                        return False

                # If the object is defined at the same level
                if is_subpackage(inspect.getmodule(child_obj), obj) and is_subpackage(
                    obj, inspect.getmodule(child_obj)
                ):

                    if self.modules:
                        # will find it later, so skip it now
                        self._p(f"OC: Failed on condition 1.5")
                        return False

        # =============================================================================
        #  (2) CASE: Both parent and child are modules, i.e. __init__.py or module.py
        # =============================================================================

        if inspect.ismodule(obj) and inspect.ismodule(child_obj):

            # The order is wrong, i.e. `main` in `main.subpackage` implies going up
            different_packages = child_obj.__package__ != obj.__package__
            # pytest.collect has __package__ == None
            if child_obj.__package__ is None:
                child_package_wrong = False

            else:
                child_package_wrong = child_obj.__package__ in obj.__package__

            if different_packages and child_package_wrong:
                self._p(f"OC: Failed on condition 2.1")
                return False

            if child_obj.__package__ is not None:
                # Prevents for instance `pandas` to recurse into `numpy`
                if not obj.__package__ in child_obj.__package__:
                    self._p(f"OC: Failed on condition 2.2")
                    return False

            # Another fail safe to prevent `mysubpackage` to recurse into `subpack`
            if hasattr(obj, "__path__") and hasattr(child_obj, "__path__"):
                # TODO
                pass

            # Fail safe to prevent recursing from `pkg/file.py` to `pkg/__init__.py`
            if hasattr(obj, "__file__") and hasattr(child_obj, "__file__"):

                obj_pth, obj_py_file = os.path.split(inspect.getfile(obj))
                child_obj_pth, child_obj_py_file = os.path.split(
                    inspect.getfile(child_obj)
                )
                if not obj_pth in child_obj_pth:
                    self._p(f"OC: Failed on condition 2.3")
                    return False

                if inspect.getfile(obj) == inspect.getfile(child_obj):
                    self._p(f"OC: Failed on condition 2.4")
                    return False

                if child_obj_py_file == "__init__.py" and obj_py_file != "__init__.py":
                    self._p(f"OC: Failed on condition 2.5")
                    return False

            if is_propersubpackage(child_obj, obj) and not self.subpackages:
                self._p(f"OC: Failed on condition 2.6")
                return False

            try:
                file = inspect.getfile(child_obj)
                if (not file.endswith("__init__.py")) and not self.modules:
                    self._p(f"OC: Failed on condition 2.7")
                    return False
            except TypeError:
                # TypeError: <module 'sys' (built-in)> is a built-in module
                pass

            if obj.__package__ == child_obj.__package__ and not self.modules:
                self._p(f"OC: Failed on condition 2.8")
                return False

        # =============================================================================
        #  (3) CASE: The child is a class
        # =============================================================================

        # We're dealing with a class imported from another library, skip it
        # TODO: Extend this to other objects?
        if inspect.isclass(child_obj):

            if not is_subpackage(inspect.getmodule(child_obj), obj):
                self._p(f"OC: Failed on condition 3.1")
                return False

            if obj in inspect.getmro(child_obj):
                self._p(f"OC: Failed on condition 3.2")
                return False

            # We prefer going from modules to classes, not from classes to classes
            if inspect.isclass(obj):
                self._p(f"OC: Failed on condition 3.3")
                return False

        # =============================================================================
        #         if not is_subpackage(inspect.getmodule(child_obj), obj):
        #             self._p(f"OC: Failed on condition 4.1")
        #             return False
        # =============================================================================

        return True

    def recurse_to_object(self, obj) -> bool:
        """Given an object, should we recurse down to it?"""

        # TODO: Optimize this by placing what fails most often first

        name = obj.__name__

        if name in self._ignored_names:
            self._p(f"O: Failed on condition 1.1")
            return False

        if obj is type:
            self._p(f"O: Failed on condition 1.2")
            return False

        if is_test(obj) and not self.tests:
            self._p(f"O: Failed on condition 1.3")
            return False

        if is_private(obj) and not self.private:
            self._p(f"O: Failed on condition 1.4")
            return False

        if is_dunder_method(obj) and not self.dunders:
            self._p(f"O: Failed on condition 1.5")
            return False

        if not is_inspectable(obj):
            self._p(f"O: Failed on condition 1.6")
            return False

        return True

    def _search(self, *, obj, stack=None, final_node_at_depth=None):
        """
        Missing docstring.
        """

        # =============================================================================
        #         (1) BOUNDARY CONDITIONS
        #         These conditions are triggered when the DFS reaches a leaf node in
        #         the object tree, when the search has reached its desired depth or
        #         at the root note of the object tree.
        # =============================================================================

        stack = stack or []
        final_node_at_depth = final_node_at_depth or [True]

        self._p(
            f"yield_data({obj}, stack={stack}), final_node_at_depth={final_node_at_depth}"
        )

        if len(stack) > self.level + 1:
            self._p(f"Max level reached. Aborting.")
            return

        assert len(stack + [obj]) == len(final_node_at_depth)
        yield stack + [obj], final_node_at_depth

        # If it's not a module/package or class, we don't bother getting children
        if not (inspect.ismodule(obj) or inspect.isclass(obj)):
            return

        # =============================================================================
        #         (2) FILTER THE CHILD OBJECTS
        #         For efficient tree-like printing it's crucial to know whether
        #         a child node is the last child to be visited *before* the
        #         DFS search recurses. If a, b and c are children of A, then
        #         the algorithm must discover that c is the final child of A
        #         before it recurses on a, b or c.
        # =============================================================================

        # The objects we will recurse on
        generator1 = descend_from_package(
            package=obj,
            include_tests=self.tests,
            include_private=self.private,
            include_modules=self.modules,
            include_subpackages=self.subpackages,
        )
        generator2 = inspect.getmembers(obj)

        def unique_first(gen1, gen2):
            """Chain generators, but only one unique name."""
            # Using a list would be faster, but modules are not hashable, so O(n) lookup
            seen_objects = []
            seen_names = set()
            for name, obj in itertools.chain(generator1, generator2):

                # If it's not a module it's not a problem, since generator2 only yield modules
                if not inspect.ismodule(obj):
                    yield name, obj
                    continue

                try:
                    if obj not in seen_objects:
                        seen_objects.append(obj)
                        seen_names.add(name)
                        yield name, obj

                # The comparison operation has been overwritten. Fall back to naming
                # This happen for instance with pandas NaT (Not a Time)
                except TypeError:

                    if name not in seen_names:
                        seen_objects.append(obj)
                        seen_names.add(name)
                        yield name, obj

                except:
                    continue

        generator = unique_first(generator1, generator2)

        # Iterate through children
        filtered = []
        for name, child_obj in sorted(generator, key=self.sort_key):

            self._p(f"Looking at {name}, {type(child_obj)}")

            try:
                getattr(child_obj, "__name__")

            except AttributeError:
                try:
                    setattr(child_obj, "__name__", name)

                except AttributeError:
                    # This is for everything to work with properties, e.g. pandas.DataFrame.T
                    # TODO: Figure out how to deal with properties
                    continue

            assert hasattr(child_obj, "__name__")

            # Check if we should skip the object by virtue of its properties
            if not self.recurse_to_object(obj=child_obj):
                continue

            # Check if we should skip the child object by virtue of its relationship
            # to the parent object
            if not self.recurse_to_child_object(obj=obj, child_obj=child_obj):
                continue

            filtered.append((name, child_obj))

        # =============================================================================
        #         (3) RECURSE ON CHILD OBJECTS
        #         For every child object that we're interested in, recurse.
        # =============================================================================

        for num, (name, child_obj) in enumerate(filtered, 1):

            last = True if len(filtered) == num else False
            yield from self._search(
                obj=child_obj,
                stack=stack.copy() + [obj],
                final_node_at_depth=final_node_at_depth.copy() + [last],
            )


# =============================================================================
# ------------------------ PART 2/2 OF MODULE - FUNCTIONS ---------------------
# =============================================================================


def is_inspectable(obj) -> bool:
<<<<<<< HEAD
    """An object is inspectable if it returns True for any of the inspect.is.. functions."""
    is_inspectable_by_func = any((func(obj) for func in INSPECTION_FUNCS))
    return is_inspectable_by_func or isinstance(obj, functools.partial)
=======
    """An object is inspectable if it returns True for any of the inspect.is* functions."""
    func_names = (func_name for func_name in dir(inspect) if func_name.startswith("is"))
    funcs = (getattr(inspect, func_name) for func_name in func_names)
    return any([func(obj) for func in funcs]) or isinstance(obj, functools.partial)
>>>>>>> f7439ee7


def is_propersubpackage(package_a, package_b) -> bool:
    """
    Is A a proper subpackage or submodule of B?
    """
    try:
        path_a, _ = os.path.split(inspect.getfile(package_a))
        path_b, _ = os.path.split(inspect.getfile(package_b))

    except TypeError:
        # Is a built-in module
        return False

    return (path_b in path_a) and not (path_b == path_a)


def is_subpackage(package_a, package_b) -> bool:
    """
    Is A a subpackage or submodule of B?
    """
    try:
        path_a, _ = os.path.split(inspect.getfile(package_a))
        path_b, _ = os.path.split(inspect.getfile(package_b))

    except TypeError:
        # Is a built-in module
        # For instance: is_subpackage(builtins, builtins) should return True
        if package_a == package_b:
            return True

        return False

    return path_b in path_a


def is_dunder_method(obj) -> bool:
    """Is the method a dunder (double underscore), i.e. __add__(self, other)?"""
    assert hasattr(obj, "__name__")

    obj_name = obj.__name__

    return obj_name.endswith("__") and obj_name.startswith("__")


def is_private(obj) -> bool:
    """Is the object private, i.e. _func(x)?"""
    assert hasattr(obj, "__name__")

    obj_name = obj.__name__
    typical_private = obj_name.startswith("_") and obj_name[1] != "_"
    private_subpackage = "._" in obj_name

    return typical_private or private_subpackage


def is_test(obj) -> bool:
    """Is the object a test, i.e. test_func()?"""
    assert hasattr(obj, "__name__")

    obj_name = obj.__name__.lower()
    patterns = ("test", "_test", "__test")

    return any(obj_name.startswith(pattern) for pattern in patterns)


def is_package(obj) -> bool:
    """Does the object file end with '__init__.py'?"""
    if not hasattr(obj, "__file__"):
        return False

    return obj.__file__.endswith("__init__.py")


def descend_from_package(
    package,
    *,
    include_tests=False,
    include_private=False,
    include_modules=False,
    include_subpackages=False,
):
    """Descend one level down from a package to either a subpackage or modules.
    
    Yields a tuple of (object, object_name) one level down.
    """
    if not inspect.ismodule(package):
        return None

    try:
        path, _ = os.path.split(inspect.getfile(package))

    except TypeError:
        # Is a built-in module
        return None

    prefix = package.__name__ + "."

    generator = pkgutil.iter_modules(path=[path], prefix=prefix)

    for (importer, object_name, ispkg) in generator:

        ismodule = not ispkg

        # Covers names such as "test", "tests", "testing", ...
        if ".test" in object_name.lower() and not include_tests:
            continue

        if "._" in object_name.lower() and not include_private:
            continue

        try:
            obj = importlib.import_module(object_name)

        except ModuleNotFoundError:
            # TODO: Replace this with logging
            # print(f"Could not import {object_name}. Error: {error}")
            return

        except ImportError:
            # print(f"Could not import {object_name}. Error: {error}")
            return

        # File "/home/tommy/anaconda3/envs/treedoc/lib/python3.7/ctypes/wintypes.py", line 20, in <module>
        except ValueError:
            # print(f"Could not import {object_name}. Error: {error}")
            return

        # File "/home/tommy/anaconda3/envs/treedoc/lib/python3.7/ctypes/wintypes.py", line 20, in <module>
        except LookupError:
            # print(f"Could not import {object_name}. Error: {error}")
            return

        # File "/home/tommy/anaconda3/envs/treedoc/lib/python3.7/site-packages/numpy/ma/version.py", line 12, in <module>
        except AttributeError:
            # print(f"Could not import {object_name}. Error: {error}")
            return

        if include_subpackages and ispkg:
            yield object_name, obj

        if include_modules and ismodule:
            yield object_name, obj


if __name__ == "__main__":
    import pytest

    pytest.main(args=[".", "--doctest-modules", "-v", "--capture=sys"])<|MERGE_RESOLUTION|>--- conflicted
+++ resolved
@@ -387,16 +387,9 @@
 
 
 def is_inspectable(obj) -> bool:
-<<<<<<< HEAD
     """An object is inspectable if it returns True for any of the inspect.is.. functions."""
     is_inspectable_by_func = any((func(obj) for func in INSPECTION_FUNCS))
     return is_inspectable_by_func or isinstance(obj, functools.partial)
-=======
-    """An object is inspectable if it returns True for any of the inspect.is* functions."""
-    func_names = (func_name for func_name in dir(inspect) if func_name.startswith("is"))
-    funcs = (getattr(inspect, func_name) for func_name in func_names)
-    return any([func(obj) for func in funcs]) or isinstance(obj, functools.partial)
->>>>>>> f7439ee7
 
 
 def is_propersubpackage(package_a, package_b) -> bool:
