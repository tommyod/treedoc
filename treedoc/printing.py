--- conflicted
+++ resolved
@@ -9,11 +9,7 @@
 import inspect
 import pydoc
 
-<<<<<<< HEAD
 from treedoc.utils import Peekable, inspect_classify, get_docstring
-=======
-from treedoc.utils import Peekable, inspect_classify
->>>>>>> 7f9ea0cd
 
 
 class PrinterABC(abc.ABC):
@@ -65,7 +61,7 @@
     END = "\n"
 
     def _get_docstring(self, object):
-        """Get and format docstring from the leaf object in the tree path."""
+        """Get and format docstring from the object."""
 
         if self.docstring == 0:
             return ""
@@ -123,20 +119,12 @@
     LAST = "└──"
     BLANK = "   "
 
-    def _get_docstring(self, leaf_object):
-        """Get and format docstring from the leaf object in the tree path."""
-
-        first_line, rest_lines = pydoc.splitdoc(pydoc.getdoc(leaf_object))
+    def _get_docstring(self, object):
+        """Get and format docstring from the object."""
 
         if self.docstring == 0:
             return ""
-        elif self.docstring == 1:
-            return first_line
-        elif self.docstring == 2:
-            return first_line
-        else:
-            pass
-        # TODO: Add more options here
+        return get_docstring(object)
 
     def _format_argspec(self, leaf_object):
         """Get and format argspec from the leaf object in the tree path."""
