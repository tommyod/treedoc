--- conflicted
+++ resolved
@@ -8,7 +8,6 @@
 import collections
 import inspect
 
-<<<<<<< HEAD
 from treedoc.utils import (
     Peekable,
     get_docstring,
@@ -18,9 +17,6 @@
     PrintMixin,
     resolve_object,
 )
-=======
-from treedoc.utils import Peekable, get_docstring, inspect_classify, format_signature
->>>>>>> 3e056987
 
 
 class PrinterABC(abc.ABC):
@@ -145,7 +141,6 @@
             if self.info == 0:
                 obj_names = stack[-1].__name__
             else:
-<<<<<<< HEAD
                 obj_names = ".".join([s.__name__ for s in clean_object_stack(stack)])
 
                 # TODO: Remove this
@@ -153,9 +148,7 @@
                     print("FAILED TO LOAD")
                     print(obj_names)
                 # assert resolve_object(obj_names) is not None
-=======
-                obj_names = ".".join([s.__name__ for s in stack])
->>>>>>> 3e056987
+
             # TODO: Differentiate between INFO = 1 AND INFO = 2
 
             last_obj = stack[-1]
